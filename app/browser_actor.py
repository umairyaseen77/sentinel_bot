from playwright.sync_api import sync_playwright, Browser, Page, Playwright
from bs4 import BeautifulSoup
from urllib.parse import urljoin, urlparse, quote_plus # Added quote_plus for URL encoding keywords
import re # For identify_page_type
from .logger import log
# from .authenticator import get_2fa_code
from .security import decrypt
import time
# import logging

class BrowserActor:
    """Manages all browser interactions using Playwright."""

    # Page Type Constants
    PAGE_TYPE_UNKNOWN = "UNKNOWN"
    PAGE_TYPE_LOGIN_EMAIL = "LOGIN_EMAIL"
    PAGE_TYPE_LOGIN_PASSWORD = "LOGIN_PASSWORD"
    PAGE_TYPE_LOGIN_PIN = "LOGIN_PIN"
    PAGE_TYPE_OTP_VERIFICATION = "OTP_VERIFICATION"
    PAGE_TYPE_CAPTCHA = "CAPTCHA"
    PAGE_TYPE_SEARCH_RESULTS = "SEARCH_RESULTS"
    PAGE_TYPE_JOB_DETAILS = "JOB_DETAILS" # For future
    PAGE_TYPE_COOKIE_MODAL = "COOKIE_MODAL"
    PAGE_TYPE_POPUP_MODAL = "POPUP_MODAL" # General popup
    PAGE_TYPE_LANDING_OR_HOME = "LANDING_OR_HOME"
    PAGE_TYPE_ACCESS_DENIED = "ACCESS_DENIED"

    def __init__(self, config: dict, master_password: str = None):
        self.config = config
        self.master_password = master_password
        self.playwright: Playwright = None
        self.browser: Browser = None
        self.page: Page = None
        self.context = None
        self.session_active = False
        self.page_type_handlers = {
            self.PAGE_TYPE_COOKIE_MODAL: self._handle_cookie_modal_generic,
            # self.PAGE_TYPE_CAPTCHA: self.handle_captcha, # Example for future
        }

    def _handle_cookie_modal_generic(self) -> bool:
        log.info("Checking for generic cookie modal...")
        job_site_type = self.config.get('job_site_type', 'amazon')
        site_config_name = f"{job_site_type}_config"

        site_specific_config = self.config.get(site_config_name, {})
        if not site_specific_config and job_site_type == 'amazon': # Fallback for Amazon's old structure
            site_specific_config = self.config

        cookie_selectors = site_specific_config.get('cookie_modal_selectors', [])

        if not cookie_selectors:
            log.debug(f"No 'cookie_modal_selectors' defined for site_type '{job_site_type}'.")
            return False # No selectors, no action

        for selector in cookie_selectors:
            try:
                element = self.page.locator(selector).first # Use .first to be safe
                if element.is_visible(timeout=2000): # Short timeout to check
                    log.info(f"Found and clicking cookie modal element: {selector}")
                    element.click(timeout=3000)
                    self.page.wait_for_timeout(1000) # Wait for action to complete
                    log.info(f"Cookie modal handled by selector: {selector}")
                    return True
            except Exception as e:
                log.debug(f"Cookie selector {selector} not found or action failed: {e}")
                continue
        log.info("No configured cookie modal elements found or handled by generic handler.")
        return False

    def start_session(self) -> bool:
        """Start browser session with proper popup handling."""
        try:
            log.info("Starting browser session...")
            
            self.playwright = sync_playwright().start()
            
            # Launch browser
            browser = self.playwright.chromium.launch(
                headless=self.config.get('headless', False)
            )
            
            # Create context with location permission denied (prevents location dialog)
            self.context = browser.new_context(
                permissions=[],  # No permissions granted
                geolocation=None,  # No location access
                user_agent='Mozilla/5.0 (Windows NT 10.0; Win64; x64) AppleWebKit/537.36 (KHTML, like Gecko) Chrome/120.0.0.0 Safari/537.36'
            )
            
            self.page = self.context.new_page()
            self.browser = browser
            
            log.info("Browser session started successfully")
            return True
            
        except Exception as e:
            log.error(f"Failed to start browser session: {e}")
            return False

    def handle_popups(self) -> bool:
        """Dismiss any visible modals by sending the Escape key."""
        try:
            log.info("Attempting to dismiss site modals with Escape key...")
            # Wait a moment for page to load, if necessary before Escape
            # self.page.wait_for_timeout(1000) # Optional short wait
            self.page.keyboard.press('Escape')
            self.page.wait_for_timeout(1000)  # Wait for potential modal to close
            log.info("Escape key pressed for potential modals.")
            return True # Assume success, as it's a blind key press
        except Exception as e:
            log.error(f"Failed to press Escape key for popups: {e}", exc_info=True)
            return False

    # def handle_cookies(self): # Commented out - Replaced by _handle_cookie_modal_generic and dispatcher
    #     """Handle cookie consent dialogs."""
    #     try:
    #         cookie_selectors = [
    #             "button:has-text('Accept all')",
    #             "button:has-text('Accept All')",
    #             "button:has-text('Accept cookies')",
    #             "button:has-text('Accept Cookies')",
    #             "#onetrust-accept-btn-handler",
    #             "[data-test='accept-cookies']",
    #             ".cookie-accept",
    #             "button[id*='accept']"
    #         ]

    #         for selector in cookie_selectors:
    #             try:
    #                 element = self.page.query_selector(selector)
    #                 if element and element.is_visible():
    #                     log.info(f"Accepting cookies with: {selector}")
    #                     element.click()
    #                     self.page.wait_for_timeout(1000)
    #                     return True
    #             except:
    #                 continue

    #     except Exception as e:
    #         log.warning(f"Cookie handling failed: {e}")

    #     return False

    def navigate_to_job_search(self) -> bool: # Amazon specific navigation
        """Navigate to the Amazon job search area."""
        try:
            # Amazon Jobs UK loads on main page first
            job_site_url = self.config.get('job_site_url')
            if not job_site_url:
                log.error("job_site_url not found in config for Amazon navigation.")
                return False
            log.info(f"Navigating to Amazon main site: {job_site_url}")
            
            self.page.goto(job_site_url, wait_until="domcontentloaded", timeout=10000)
            
            # Handle popups first (Amazon specific)
            if not self.handle_popups(): # This now only presses Escape
                log.warning("Amazon modal dismissal (Escape key) had issues or failed, continuing...")
            
            # Navigate to actual job search page
            target_url = job_site_url.rstrip('/') + '/app#/jobSearch'
            log.info(f"Navigating to Amazon job search page: {target_url}")
            self.page.goto(target_url, wait_until="domcontentloaded", timeout=10000)
            self.page.wait_for_load_state('domcontentloaded', timeout=5000)

            page_type = self.identify_page_type()
            expected_types = [self.PAGE_TYPE_SEARCH_RESULTS, self.PAGE_TYPE_LANDING_OR_HOME, self.PAGE_TYPE_UNKNOWN]
            if page_type not in expected_types:
                log.warning(f"Navigated to Amazon job search, but page type is '{page_type}', not one of {expected_types}. URL: {self.page.url}")
            elif page_type == self.PAGE_TYPE_UNKNOWN:
                 log.info(f"Page type for Amazon job search page is UNKNOWN. URL: {self.page.url}. Proceeding with legacy interaction; consider defining page_signatures.")
            else:
                 log.info(f"Successfully landed on Amazon job search. Page type: {page_type}. URL: {self.page.url}")

            # NO explicit self.handle_cookies() call here anymore.
            
            log.info("Dismissing potential job alerts modal on Amazon job search page (second pass)...")
            self.page.keyboard.press('Escape')
            self.page.wait_for_timeout(2000) # Adjusted wait as per plan
            
            return True
            
        except Exception as e:
            log.error(f"Failed to navigate to Amazon job search: {e}", exc_info=True)
            return False

    def login(self) -> bool:
        """Attempt to login to Amazon account with multi-step authentication."""
        try:
            log.info("Starting multi-step Amazon login process...")
            
            # Step 0: First handle any blocking dialogs - Cookie handling is now done by dispatcher at start of run_job_search_session
            # self.handle_cookies() # This call is removed as it's handled by the dispatcher.
            
            # Dismiss job alerts modal that might be blocking
            log.info("Dismissing any job alerts modal before login...")
            self.page.keyboard.press('Escape')
            self.page.wait_for_timeout(2000) # Changed from time.sleep(2)
            
            # Step 1: Click hamburger menu to open side panel
            log.info("Opening hamburger menu...")
            self.page.click("body", position={"x": 32, "y": 100})
            # Wait for side panel to open
            self.page.wait_for_selector("a:has-text('Sign in')", timeout=5000) # Changed from time.sleep(3)
            
            # Step 2: Look for login/signin options in the side panel
            login_selectors = [
                "a:has-text('Sign in')",
                "a:has-text('Sign In')", 
                "button:has-text('Sign in')",
                "button:has-text('Sign In')",
                "a:has-text('Login')",
                "button:has-text('Login')",
                "[href*='signin']",
                "[href*='login']",
                "a[href*='amazon'][href*='signin']"
            ]
            
            login_found = False
            for selector in login_selectors:
                try:
                    elements = self.page.query_selector_all(selector)
                    for element in elements:
                        if element.is_visible():
                            text = element.inner_text() or element.get_attribute('aria-label') or ''
                            href = element.get_attribute('href') or ''
                            
                            log.info(f"Found login option: '{text}' -> {href}")
                            
                            # Click the first visible login option
                            element.click()
                            self.page.wait_for_url("**/ap/signin**", timeout=7000) # Changed from time.sleep(5)
                            login_found = True
                            break
                    
                    if login_found:
                        break
                        
                except Exception as e:
                    log.warning(f"Error checking selector {selector}: {e}")
                    continue
            
            if not login_found:
                log.warning("No login options found in side panel")
                return False
            
            # Now we should be on the login flow
            current_page_type = self.identify_page_type()
            log.info(f"Landed on page type: {current_page_type} after clicking sign-in.")
            # Expecting PAGE_TYPE_LOGIN_EMAIL or similar.
            if current_page_type not in [self.PAGE_TYPE_LOGIN_EMAIL, self.PAGE_TYPE_LOGIN_PASSWORD, self.PAGE_TYPE_LOGIN_PIN, self.PAGE_TYPE_OTP_VERIFICATION, self.PAGE_TYPE_CAPTCHA]:
                log.warning(f"Initial page after sign-in click is '{current_page_type}', expected a login page type. Proceeding to multi-step auth, which will handle the current page.")

            return self.perform_multi_step_authentication()
                
        except Exception as e:
            log.error(f"Login failed: {e}", exc_info=True) # Added exc_info for more details
            return False

    def perform_multi_step_authentication(self) -> bool:
        """Perform multi-step Amazon authentication using identified page types."""
        try:
            log.info("Starting multi-step authentication flow using identify_page_type().")
            
            encrypted_password = self.config.get('encrypted_job_site_password')
            if not encrypted_password:
                log.error("Encrypted job site password not found in configuration for multi-step auth.")
                return False

            password = decrypt(encrypted_password, self.master_password)
            if not password:
                log.error("Failed to decrypt job site password for multi-step auth.")
                return False
            log.info("Password decrypted successfully for multi-step auth.")

            # The first step (e.g., email entry) is assumed to have been triggered by login()
            # and perform_multi_step_authentication is called when we are on the page *after* initial email/user submission.
            # Or, if identify_page_type() identifies PAGE_TYPE_LOGIN_EMAIL here, handle_email_entry could be called.

            max_attempts = 10
            attempt = 0
            previous_page_type_for_stuck_detection = None
            page_type_retry_count = {}

            while attempt < max_attempts:
                attempt += 1
                current_page_type = self.identify_page_type()
                log.info(f"Auth Attempt {attempt}/{max_attempts}: Current page type identified as '{current_page_type}'. URL: {self.page.url}")

                if current_page_type == previous_page_type_for_stuck_detection and \
                   current_page_type != self.PAGE_TYPE_UNKNOWN: # Avoid getting stuck on UNKNOWN if signatures are missing
                    page_type_retry_count[current_page_type] = page_type_retry_count.get(current_page_type, 0) + 1
                    if page_type_retry_count[current_page_type] >= 3:
                        log.warning(f"Stuck on page type '{current_page_type}' for {page_type_retry_count[current_page_type]} attempts.")
                        # Specific break-out logic could be added here if needed, e.g., for OTP_VERIFICATION
                        # For now, general failure if stuck too long.
                        log.error(f"Authentication failed: Stuck on page type '{current_page_type}'.")
                        return False
                else:
                    page_type_retry_count = {current_page_type: 1} # Reset counter for the current type

                previous_page_type_for_stuck_detection = current_page_type

                action_taken_this_step = False
                if current_page_type == self.PAGE_TYPE_LOGIN_EMAIL:
                    log.info("Currently on LOGIN_EMAIL page. Attempting to handle email entry.")
                    if not self.handle_email_entry(): return False
                    action_taken_this_step = True
                elif current_page_type == self.PAGE_TYPE_LOGIN_PIN:
                    log.info("Currently on LOGIN_PIN page. Attempting to handle PIN entry.")
                    if not self.handle_pin_entry(password): return False
                    action_taken_this_step = True
                elif current_page_type == self.PAGE_TYPE_OTP_VERIFICATION:
                    log.info("Currently on OTP_VERIFICATION page. Attempting to handle 2FA code entry/selection.")
                    # This might internally handle method selection then code entry.
                    if not self.handle_2fa_code_entry(): return False
                    action_taken_this_step = True
                elif current_page_type == self.PAGE_TYPE_CAPTCHA:
                    log.info("Currently on CAPTCHA page. Attempting to handle CAPTCHA.")
                    if not self.handle_captcha(): return False
                    action_taken_this_step = True
                elif current_page_type == self.PAGE_TYPE_SEARCH_RESULTS or \
                     current_page_type == self.PAGE_TYPE_LANDING_OR_HOME:
                    log.info(f"Authentication successful: Landed on page type '{current_page_type}'.")
                    return True
                elif current_page_type == self.PAGE_TYPE_UNKNOWN:
                    log.warning(f"Unknown page type detected (attempt {attempt}). Logging details and waiting.")
                    self.log_current_page_details()
                    # Specific stuck detection for UNKNOWN state
                    page_type_retry_count[self.PAGE_TYPE_UNKNOWN] = page_type_retry_count.get(self.PAGE_TYPE_UNKNOWN, 0) + 1
                    if page_type_retry_count.get(self.PAGE_TYPE_UNKNOWN, 0) >= 3:
                         log.error("Too many consecutive UNKNOWN page types. Authentication failed.")
                         return False
                    self.page.wait_for_timeout(5000) # Wait before next poll if unknown
                    action_taken_this_step = True # Consumed an attempt by waiting
                else: # An unexpected but known page type encountered
                    log.warning(f"Unexpected page type '{current_page_type}' during auth flow (attempt {attempt}). Waiting.")
                    self.log_current_page_details()
                    self.page.wait_for_timeout(5000) # Wait
                    action_taken_this_step = True # Consumed an attempt

                # If an action was taken (handler called or waited for UNKNOWN),
                # a page transition is expected. We might not need an additional generic wait.
                # If no specific action was taken (e.g. unexpected known page type), a small wait is good.
                if action_taken_this_step and current_page_type not in [self.PAGE_TYPE_SEARCH_RESULTS, self.PAGE_TYPE_LANDING_OR_HOME]:
                     log.debug(f"Action taken for {current_page_type}, will re-identify page type in next iteration.")
                     # self.page.wait_for_timeout(1000) # Optional short wait for page to settle after action
                elif not action_taken_this_step: # Should not happen if all types are handled
                     log.error(f"No action defined for page type {current_page_type}. Auth flow stuck.")
                     return False


            log.error(f"Authentication failed after {max_attempts} attempts (exceeded max attempts).")
            return False
            
        except Exception as e:
            log.error(f"An unexpected error occurred in perform_multi_step_authentication: {e}", exc_info=True)
            return False

    def identify_page_type(self, default_timeout: int = 1000) -> str:
        current_url = ""
        try:
            current_url = self.page.url.lower()
        except Exception as e:
            log.warning(f"Could not get current URL in identify_page_type: {e}")
            return self.PAGE_TYPE_UNKNOWN # Cannot do much without URL

        job_site_type = self.config.get('job_site_type', 'amazon') # Default to amazon
        site_config_name = f"{job_site_type}_config"
        site_specific_config = self.config.get(site_config_name, {})

        # Fallback for Amazon if no explicit 'amazon_config' section exists yet
        if not site_specific_config and job_site_type == 'amazon' and 'job_site_url' in self.config:
            log.debug(f"Using root config for Amazon as '{site_config_name}' not found.")
            site_specific_config = self.config

        if not site_specific_config:
            log.warning(f"No specific config found for job_site_type '{job_site_type}' (expected key: {site_config_name} or root config for amazon).")
            return self.PAGE_TYPE_UNKNOWN

        page_signatures = site_specific_config.get('page_signatures', [])
        if not page_signatures:
            log.debug(f"No page_signatures defined for site type '{job_site_type}'.")
            return self.PAGE_TYPE_UNKNOWN

        # Separate modal and page signatures
        modal_signatures = [s for s in page_signatures if s.get('is_modal', False)]
        regular_page_signatures = [s for s in page_signatures if not s.get('is_modal', False)]

        # 1. Check Modals First
        for signature in modal_signatures:
            page_type = signature.get('page_type', self.PAGE_TYPE_UNKNOWN)
            rules_matched = 0
            rules_defined = 0

            # URL Checks
            if 'url_matches' in signature:
                rules_defined += 1
                if re.search(signature['url_matches'], current_url):
                    rules_matched += 1
                else: continue
            if 'url_contains' in signature:
                rules_defined += 1
                if all(sub_str.lower() in current_url for sub_str in signature['url_contains']):
                    rules_matched += 1
                else: continue
            if 'url_query_param_exists' in signature:
                rules_defined += 1
                parsed_url = urlparse(current_url)
                query_params = set(parsed_url.query.split('&')) if parsed_url.query else set()
                actual_params = {p.split('=')[0] for p in query_params}
                if all(param_name in actual_params for param_name in signature['url_query_param_exists']):
                    rules_matched +=1
                else: continue

            # Element Exists Check
            if 'element_exists' in signature:
                rules_defined += 1
                found_element = False
                for selector in signature['element_exists']:
                    try:
                        if self.page.locator(selector).is_visible(timeout=default_timeout):
                            found_element = True
                            break
                    except Exception: continue
                if found_element: rules_matched += 1
                else: continue

            # Text Contains Check
            if 'text_contains' in signature:
                rules_defined += 1
                try:
                    body_text = self.page.locator('body').text_content(timeout=default_timeout).lower()
                    if all(text_snippet.lower() in body_text for text_snippet in signature['text_contains']):
                        rules_matched += 1
                    else: continue
                except Exception: continue

            # Element Has Text Check
            if 'element_has_text' in signature:
                rules_defined +=1
                all_elements_have_text = True
                for item in signature['element_has_text']:
                    try:
                        elem_text = self.page.locator(item['selector']).text_content(timeout=default_timeout)
                        if item['text'].lower() not in elem_text.lower():
                            all_elements_have_text = False
                            break
                    except Exception:
                        all_elements_have_text = False
                        break
                if all_elements_have_text: rules_matched += 1
                else: continue

            if rules_defined > 0 and rules_matched == rules_defined:
                log.info(f"Modal page type detected: {page_type} for {current_url}")
                return page_type

        # 2. Check Regular Pages if no modal matched
        for signature in regular_page_signatures:
            page_type = signature.get('page_type', self.PAGE_TYPE_UNKNOWN)
            rules_matched = 0
            rules_defined = 0
            # URL Checks
            if 'url_matches' in signature:
                rules_defined += 1
                if re.search(signature['url_matches'], current_url): rules_matched += 1
                else: continue
            if 'url_contains' in signature:
                rules_defined += 1
                if all(sub_str.lower() in current_url for sub_str in signature['url_contains']): rules_matched += 1
                else: continue
            if 'url_query_param_exists' in signature:
                rules_defined += 1
                parsed_url = urlparse(current_url)
                query_params = set(parsed_url.query.split('&')) if parsed_url.query else set()
                actual_params = {p.split('=')[0] for p in query_params}
                if all(param_name in actual_params for param_name in signature['url_query_param_exists']): rules_matched +=1
                else: continue
            # Element Exists
            if 'element_exists' in signature:
                rules_defined += 1
                found_element = False
                for selector in signature['element_exists']:
                    try:
                        if self.page.locator(selector).is_visible(timeout=default_timeout):
                            found_element = True
                            break
                    except Exception: continue
                if found_element: rules_matched += 1
                else: continue
            # Text Contains
            if 'text_contains' in signature:
                rules_defined += 1
                try:
                    body_text = self.page.locator('body').text_content(timeout=default_timeout).lower()
                    if all(text_snippet.lower() in body_text for text_snippet in signature['text_contains']): rules_matched += 1
                    else: continue
                except Exception: continue
            # Element Has Text
            if 'element_has_text' in signature:
                rules_defined +=1
                all_elements_have_text = True
                for item in signature['element_has_text']:
                    try:
                        elem_text = self.page.locator(item['selector']).text_content(timeout=default_timeout)
                        if item['text'].lower() not in elem_text.lower():
                            all_elements_have_text = False; break
                    except Exception: all_elements_have_text = False; break
                if all_elements_have_text: rules_matched += 1
                else: continue

            if rules_defined > 0 and rules_matched == rules_defined:
                log.info(f"Page type detected: {page_type} for {current_url}")
                return page_type

        log.info(f"No specific page type detected for {current_url} using signatures. Returning UNKNOWN.")
        return self.PAGE_TYPE_UNKNOWN

<<<<<<< HEAD
=======
    # def detect_current_step(self) -> str: # Marked for removal/replacement
    #     # This method is now specific to Amazon's multi-step authentication flow
    #     # and acts as a translator from the generic identify_page_type
    #     pass # To be removed or fully replaced by direct identify_page_type usage.

>>>>>>> 31577b16

    def log_current_page_details(self):
        """Log current page details for debugging."""
        try:
            current_url = self.page.url
            page_title = self.page.title()
            page_text_snippet = self.page.inner_text('body')[:500]  # First 500 chars
            
            log.info("=== CURRENT PAGE DETAILS ===")
            log.info(f"URL: {current_url}")
            log.info(f"Title: {page_title}")
            log.info(f"Page text snippet: {page_text_snippet}")
            log.info("============================")
            
        except Exception as e:
            log.error(f"Failed to log page details: {e}")

    def handle_email_entry(self) -> bool:
        """Handle email entry step."""
        try:
            log.info("Handling email entry step...")
            
            # Wait for page to load
            self.page.wait_for_load_state('domcontentloaded', timeout=5000) # Changed from time.sleep(3)
            
            # Look for email input field
            email_selectors = [
                'input[type="email"]', 
                'input[name="email"]', 
                '#ap_email',
                'input[name="username"]',
                'input[placeholder*="email"]',
                'input[placeholder*="Email"]',
                'input[placeholder*="mobile"]',
                'input[id*="email"]',
                'input[class*="email"]',
                'input[type="text"]',
                'input:not([type])'
            ]
            
            email_filled = False
            job_site_username = self.config.get('job_site_username')
            if not job_site_username:
                log.error("job_site_username not found in config for email entry")
                return False

            for selector in email_selectors:
                try:
                    locator = self.page.locator(selector).first
                    if locator.is_visible(timeout=1000): # Short timeout for check
                        locator.fill(job_site_username)
                        log.info(f"Email filled with {selector}: {job_site_username}")
                        email_filled = True
                        break
                except Exception: # TimeoutError if not visible/found or other Playwright errors
                    log.debug(f"Email field selector {selector} not found or action failed.")
                    continue
            
            if not email_filled:
                log.error("No email field found or filled")
                return False
            
            # Click next/continue button
            next_selectors = [
                'button:has-text("Next")',
                'button:has-text("NEXT")',
                'button:has-text("Continue")',
                'button:has-text("CONTINUE")',
                'input[type="submit"]',
                '#continue',
                'button[type="submit"]',
                'button[class*="continue"]',
                'button[id*="continue"]',
                'button[id*="next"]'
            ]
            
            next_clicked = False
            for selector in next_selectors:
                try:
                    locator = self.page.locator(selector).first
                    if locator.is_visible(timeout=1000) and locator.is_enabled(timeout=1000):
                        locator.click(timeout=3000)
                        self.page.wait_for_load_state('domcontentloaded', timeout=7000)
                        log.info(f"Clicked next button with selector: {selector}")
                        next_clicked = True
                        break
                except Exception: # TimeoutError if not visible/found or other Playwright errors
                    log.debug(f"Next button selector {selector} not found or action failed.")
                    continue
            
            if not next_clicked:
                # Try pressing Enter key as alternative
                log.info("No next button found, trying Enter key...")
                try:
                    self.page.keyboard.press('Enter')
                    self.page.wait_for_load_state('domcontentloaded', timeout=7000) # Changed from time.sleep(5)
                    log.info("Pressed Enter key as next")
                except Exception as e:
                    log.warning(f"Failed to press Enter: {e}")
                    return False
            
            log.info("Email entry step completed")
            return True
            
        except Exception as e:
            log.error(f"Email entry step failed: {e}")
            return False

    def handle_pin_entry(self, password: str) -> bool:
        """Handle PIN entry step with improved detection."""
        try:
            log.info("Handling PIN entry step...")
            
            # Wait for page to load
            self.page.wait_for_load_state('domcontentloaded', timeout=5000) # Changed from time.sleep(3)
            
            # Look for PIN input field with more specific selectors
            pin_selectors = [
                'input[placeholder*="PIN"]',
                'input[placeholder*="pin"]',
                'input[name*="pin"]',
                'input[id*="pin"]',
                'input[type="password"]',
                'input[class*="pin"]',
                # More generic selectors for PIN pages
                'input[type="text"]',
                'input:not([type])'
            ]
            
            pin_field_locator = None
            pin_field_filled = False
            for selector in pin_selectors:
                try:
                    locator = self.page.locator(selector).first
                    if locator.is_visible(timeout=1000): # Short timeout for check
                        # Double-check this is actually a PIN field by checking the page context
                        page_text = self.page.locator('body').text_content(timeout=1000).lower()
                        if 'pin' in page_text or 'personal' in page_text or 'password' in page_text: # Added password as PIN often reuses password fields
                            pin_field_locator = locator
                            log.info(f"Found PIN field with selector: {selector}")
                            break
                except Exception: # TimeoutError if not visible/found or other Playwright errors
                    log.debug(f"PIN field selector {selector} not found or action failed.")
                    continue
            
            if not pin_field_locator:
                log.error("No PIN field found")
                return False
            
            try:
                pin_field_locator.fill(password)
                log.info("PIN filled successfully")
                pin_field_filled = True
            except Exception as e:
                log.error(f"Failed to fill PIN: {e}")
                return False

            # Click next button
            next_selectors = [
                'button:has-text("Next")',
                'button:has-text("NEXT")',
                'button:has-text("Continue")',
                'button:has-text("Sign In")', # Common on PIN/Password pages
                'button:has-text("SIGN IN")',
                'input[type="submit"]',
                'button[type="submit"]'
            ]
            
            next_clicked = False
            for selector in next_selectors:
                try:
                    locator = self.page.locator(selector).first
                    if locator.is_visible(timeout=1000) and locator.is_enabled(timeout=1000):
                        locator.click(timeout=3000)
                        self.page.wait_for_load_state('domcontentloaded', timeout=7000)
                        log.info(f"Clicked next button after PIN entry: {selector}")
                        next_clicked = True
                        break
                except Exception: # TimeoutError if not visible/found or other Playwright errors
                    log.debug(f"Next button (after PIN) selector {selector} not found or action failed.")
                    continue
            
            if not next_clicked:
                # Try Enter key as fallback
                log.info("No next button found, trying Enter key...")
                try:
                    self.page.keyboard.press('Enter')
                    self.page.wait_for_load_state('domcontentloaded', timeout=7000) # Changed from time.sleep(5)
                    log.info("Pressed Enter key after PIN entry")
                except Exception as e:
                    log.warning(f"Failed to press Enter: {e}")
                    return False
            
            log.info("PIN entry step completed")
            return True
            
        except Exception as e:
            log.error(f"PIN entry step failed: {e}")
            return False

    def handle_verification_method_selection(self) -> bool:
        """Handle verification method selection (choose email)."""
        try:
            log.info("Handling verification method selection...")
            
            # Wait for page to load
            self.page.wait_for_load_state('domcontentloaded', timeout=5000) # Changed from time.sleep(3)
            
            # Check if we're actually on the verification method page
            page_text = self.page.inner_text('body').lower()
            if 'where should we send your verification code' not in page_text:
                log.info("Not on verification method page, skipping...")
                return True
            
            # Look for email verification option (should be selected by default)
            email_option_selectors = [
                'input[type="radio"][value*="email"]',
                'button:has-text("Email verification")',
                'input[id*="email"]',
                'label:has-text("Email")'
            ]
            
            # Try to select email option if not already selected
            email_selected = False
            for selector in email_option_selectors:
                try:
                    locator = self.page.locator(selector).first
                    if locator.is_visible(timeout=1000):
                        if selector.startswith('input[type="radio"]'):
                            if not locator.is_checked():
                                locator.check(timeout=2000) # Use .check() for radio buttons
                                log.info(f"Selected email verification option (radio): {selector}")
                            else:
                                log.info(f"Email verification option (radio) already selected: {selector}")
                        else: # For button or other clickable elements
                            locator.click(timeout=2000)
                            log.info(f"Clicked email verification option (button/link): {selector}")

                        email_selected = True
                        self.page.wait_for_timeout(1000) # Short wait for action to complete
                        break
                except Exception: # TimeoutError or other
                    log.debug(f"Email option selector {selector} not found or action failed.")
                    continue
            
            # Click send verification code button
            send_selectors = [
                'button:has-text("Send verification code")',
                'button:has-text("Send code")',
                'button:has-text("Continue")',
                'button:has-text("Next")',
                'input[type="submit"]'
            ]
            
            send_clicked = False
            for selector in send_selectors:
                try:
                    locator = self.page.locator(selector).first
                    if locator.is_visible(timeout=1000) and locator.is_enabled(timeout=1000):
                        locator.click(timeout=3000)
                        self.page.wait_for_load_state('domcontentloaded', timeout=7000)
                        log.info(f"Clicked send verification code: {selector}")
                        send_clicked = True
                        break
                except Exception: # TimeoutError or other
                    log.debug(f"Send code button selector {selector} not found or action failed.")
                    continue
            
            if not send_clicked:
                log.warning("Could not find or click send verification code button")
                return False
            
            # Wait a bit longer to see if page changes
            self.page.wait_for_timeout(10000) # Changed from time.sleep(10)
            
            # Check if we've moved to the next step
            new_page_text = self.page.inner_text('body').lower()
            if 'where should we send your verification code' not in new_page_text:
                log.info("Successfully moved past verification method selection")
                return True
            else:
                log.warning("Still on verification method page after clicking send")
                return False
            
        except Exception as e:
            log.error(f"Verification method selection failed: {e}")
            return False


    def handle_2fa_code_entry(self) -> bool:
        """Handle 2FA verification code entry with manual intervention."""
        try:
            log.info("Handling 2FA verification code entry...")

            code_selectors = [
                'input[placeholder*="verification"]',
                'input[placeholder*="code"]',
                'input[name*="code"]',
                'input[id*="code"]',
                'input[type="text"]',
                'input:not([type])'
            ]

            code_field_locator = None
            for selector in code_selectors:
                try:
                    locator = self.page.locator(selector).first
                    if locator.is_visible(timeout=1000):
                        code_field_locator = locator
                        log.info(f"Found 2FA code field with selector: {selector}")
                        break
                except Exception:
                    log.debug(f"2FA code field selector {selector} not found or action failed.")
                    continue

            if not code_field_locator:
                log.error("No 2FA code field found")
                return False

            email_config = self.config.get('email_automation', {})
            if email_config.get('enabled'):
                log.info("Attempting automatic 2FA code retrieval...")
                verification_code = self.get_2fa_code_from_email()
                if verification_code:
                    try:
                        code_field_locator.fill(verification_code)
                        log.info(f"Automatically filled 2FA code: {verification_code}")
                        if self.click_next_button():
                            return True
                        else:
                            log.warning("Failed to click next after auto 2FA code fill. Falling back to manual.")
                    except Exception as e_fill:
                        log.error(f"Error filling 2FA code automatically: {e_fill}. Falling back to manual.")
                else:
                    log.warning("Automatic 2FA code retrieval failed, falling back to manual entry")

            log.info("⚠️  MANUAL INTERVENTION REQUIRED: 2FA Code Entry")
            log.info("📧 Please check your email for the verification code")
            log.info("⏳ You have 120 seconds to:")
            log.info("   1. Check your email for the Amazon verification code")
            log.info("   2. Enter the code in the browser window")
            log.info("   3. Click Next")

            time.sleep(120)

            current_url = self.page.url
            if 'verification' not in current_url.lower() and 'code' not in current_url.lower():
                log.info("2FA code appears to have been successfully entered manually!")
                return True

            log.info("Attempting to click 'Next' after manual 2FA period if still on verification page.")
            if self.click_next_button():
                current_url_after_click = self.page.url
                if 'verification' not in current_url_after_click.lower() and 'code' not in current_url_after_click.lower():
                    log.info("Successfully navigated away from 2FA page after clicking Next.")
                    return True
                else:
                    log.warning("Clicked 'Next' but still on a verification-like page.")
            else:
                log.warning("Could not click 'Next' button after manual 2FA period or it was not found.")

<<<<<<< HEAD
            log.info("2FA code entry step completed")
            return True

=======
            log.info("2FA code entry step completed (manual or fallback path).")
            return True
>>>>>>> 31577b16
        except Exception as e:
            log.error(f"2FA code entry failed: {e}")
            return False
    def click_next_button(self):
        """Helper method to click next/continue buttons."""
        next_selectors = [
            'button:has-text("Next")',
            'button:has-text("Continue")',
            'button:has-text("Verify")',
            'input[type="submit"]',
            'button[type="submit"]'
        ]
        
        for selector in next_selectors:
            try:
                locator = self.page.locator(selector).first
                if locator.is_visible(timeout=1000) and locator.is_enabled(timeout=1000): # Short timeouts for check
                    locator.click(timeout=3000) # Timeout for the click action itself
                    self.page.wait_for_load_state('domcontentloaded', timeout=7000)
                    log.info(f"Clicked next button: {selector}")
                    return True
            except Exception: # TimeoutError if not visible/found or other Playwright errors
                log.debug(f"Next button selector {selector} not found or action failed in click_next_button.")
                continue
        
        log.warning("click_next_button: No 'next' button found or all attempts failed.")
        return False

    def handle_captcha(self) -> bool:
        """Handle captcha with manual intervention (realistic approach)."""
        try:
            log.info("Captcha detected - requiring manual intervention")
            
            # Wait for captcha to load
            # time.sleep(3) -> Kept for manual intervention as per plan
            
            # Log what type of captcha we're dealing with
            captcha_info = self.analyze_captcha()
            
            log.info("⚠️  MANUAL INTERVENTION REQUIRED: Captcha Solving")
            log.info(f"🧩 Captcha type detected: {captcha_info}")
            log.info("⏳ You have 180 seconds (3 minutes) to:")
            log.info("   1. Solve the captcha in the browser window")
            log.info("   2. Click submit/continue")
            log.info("   3. Complete any additional verification steps")
            
            # Wait for manual captcha solving
            time.sleep(180)
            
            # Check if captcha was solved
            current_url = self.page.url
            page_text = self.page.inner_text('body').lower()
            
            if 'captcha' not in current_url.lower() and 'captcha' not in page_text:
                log.info("Captcha appears to have been solved!")
                return True
            
            log.info("Captcha handling completed (manual intervention)")
            return True
            
        except Exception as e:
            log.error(f"Captcha handling failed: {e}")
            return False

    def analyze_captcha(self) -> str:
        """Analyze what type of captcha we're dealing with."""
        try:
            page_text = self.page.inner_text('body').lower()
            
            # Check for different captcha types
            if 'select all images' in page_text or 'choose all' in page_text:
                return "Image Selection Captcha (e.g., 'Select all beds')"
            elif 'enter the characters' in page_text:
                return "Text-based Captcha"
            elif 'recaptcha' in page_text or self.page.locator('.g-recaptcha').count() > 0: # Check count for locator
                # Could also use is_visible with a short timeout if the element might be slow to appear
                # if 'recaptcha' in page_text or self.page.locator('.g-recaptcha').is_visible(timeout=500):
                return "Google reCAPTCHA"
            elif 'prove you are human' in page_text:
                return "Human Verification Challenge"
            else:
                return "Unknown Captcha Type"
                
        except:
            return "Captcha Detection Error"

    def get_2fa_code_from_email(self) -> str:
        """Automatically retrieve 2FA verification code from email."""
        try:
            import imaplib
            import email
            from email.header import decode_header
            import re
            import time
            
            log.info("Attempting to retrieve 2FA code from email...")
            
            # Check if email automation is configured
            email_config = self.config.get('email_automation', {})
            if not email_config.get('enabled'):
                log.warning("Email automation not configured. Run setup_email_automation.py first.")
                return None
            
            # Get email credentials from configuration
            email_address = email_config.get('email_address', self.config.get('job_site_username'))
            
            try:
                # from .security import decrypt # This is already imported at the top
                email_password = decrypt(email_config.get('encrypted_app_password'), self.master_password)
                if not email_password:
                    log.error("Failed to decrypt email app password, or password not found in email_config")
                    return None
                log.info("Email app password decrypted successfully")
            except Exception as e:
                log.error(f"Failed to decrypt email app password: {e}")
                return None
            
            # Gmail IMAP settings
            imap_server = "imap.gmail.com"
            imap_port = 993
            
            # Wait a bit for the email to arrive
            log.info("Waiting 10 seconds for verification email to arrive...")
            time.sleep(10)
            
            # Connect to email
            mail = imaplib.IMAP4_SSL(imap_server, imap_port)
            
            try:
                mail.login(email_address, email_password)
                log.info("Successfully connected to email account")
                
                # Select inbox
                mail.select("inbox")
                
                # Search for recent Amazon verification emails
                search_criteria = [
                    '(FROM "amazon" SUBJECT "verification")',
                    '(FROM "amazon" SUBJECT "code")',
                    '(FROM "amazon" SUBJECT "Amazon Jobs")',
                    '(SUBJECT "verification code")',
                    '(SUBJECT "Amazon Jobs verification")',
                    '(FROM "no-reply@amazon" SUBJECT "verification")',
                    '(FROM "amazon.com" SUBJECT "code")'
                ]
                
                verification_code = None
                
                for criteria in search_criteria:
                    try:
                        # Search for emails from today
                        status, messages = mail.search(None, criteria)
                        
                        if status == "OK" and messages[0]:
                            # Get the most recent email
                            email_ids = messages[0].split()
                            if email_ids:
                                latest_email_id = email_ids[-1]
                                
                                # Fetch the email
                                status, msg_data = mail.fetch(latest_email_id, "(RFC822)")
                                
                                if status == "OK":
                                    # Parse the email
                                    raw_email = msg_data[0][1]
                                    email_message = email.message_from_bytes(raw_email)
                                    
                                    # Extract email content
                                    email_body = self.extract_email_body(email_message)
                                    email_subject = email_message.get("Subject", "")
                                    
                                    log.info(f"Checking email with subject: {email_subject}")
                                    
                                    # Look for verification code patterns
                                    code_patterns = [
                                        r'\b(\d{6})\b',  # 6 digit code
                                        r'\b(\d{4})\b',  # 4 digit code
                                        r'\b(\d{8})\b',  # 8 digit code
                                        r'verification code[:\s]*(\d+)',
                                        r'code[:\s]*(\d+)',
                                        r'Your.*code.*?(\d+)',
                                        r'Enter.*code.*?(\d+)',
                                        r'(\d+).*verification'
                                    ]
                                    
                                    for pattern in code_patterns:
                                        matches = re.findall(pattern, email_body, re.IGNORECASE)
                                        if matches:
                                            # Get the first match that looks like a verification code
                                            for match in matches:
                                                if len(match) >= 4 and len(match) <= 8:
                                                    verification_code = match
                                                    log.info(f"Found verification code: {verification_code}")
                                                    break
                                        
                                        if verification_code:
                                            break
                                    
                                    if verification_code:
                                        break
                    except Exception as e:
                        log.warning(f"Error searching with criteria '{criteria}': {e}")
                        continue
                
                mail.logout()
                
                if verification_code:
                    log.info(f"Successfully retrieved 2FA code: {verification_code}")
                    return verification_code
                else:
                    log.warning("No verification code found in recent emails")
                    # Try waiting a bit longer and search again
                    log.info("Waiting additional 15 seconds for email...")
                    time.sleep(15)
                    
                    # Try one more time with broader search
                    try:
                        mail = imaplib.IMAP4_SSL(imap_server, imap_port)
                        mail.login(email_address, email_password)
                        mail.select("inbox")
                        
                        # Broader search for any recent emails
                        status, messages = mail.search(None, 'ALL')
                        if status == "OK" and messages[0]:
                            email_ids = messages[0].split()
                            # Check last 5 emails
                            for email_id in email_ids[-5:]:
                                try:
                                    status, msg_data = mail.fetch(email_id, "(RFC822)")
                                    if status == "OK":
                                        raw_email = msg_data[0][1]
                                        email_message = email.message_from_bytes(raw_email)
                                        email_body = self.extract_email_body(email_message)
                                        
                                        # Look for any numeric codes
                                        matches = re.findall(r'\b(\d{4,8})\b', email_body)
                                        for match in matches:
                                            if len(match) >= 4 and len(match) <= 8:
                                                log.info(f"Found potential code in recent email: {match}")
                                                mail.logout()
                                                return match
                                except:
                                    continue
                        
                        mail.logout()
                    except:
                        pass
                    
                    return None
                    
            except Exception as e:
                log.error(f"Email login failed: {e}")
                log.info("Note: For Gmail, you need to enable 2FA and create an App Password")
                log.info("Run: python setup_email_automation.py")
                return None
                
        except Exception as e:
            log.error(f"Failed to retrieve 2FA code from email: {e}")
            # Fallback: try to extract code from page if it's pre-filled or visible
            return self.extract_code_from_page()

    def extract_email_body(self, email_message):
        """Extract text content from email message."""
        try:
            body = ""
            
            if email_message.is_multipart():
                for part in email_message.walk():
                    content_type = part.get_content_type()
                    if content_type == "text/plain":
                        body = part.get_payload(decode=True).decode('utf-8', errors='ignore')
                        break
                    elif content_type == "text/html" and not body:
                        html_body = part.get_payload(decode=True).decode('utf-8', errors='ignore')
                        # Strip HTML tags for simple text extraction
                        import re
                        body = re.sub(r'<[^>]+>', '', html_body)
            else:
                body = email_message.get_payload(decode=True).decode('utf-8', errors='ignore')
            
            return body
            
        except Exception as e:
            log.error(f"Error extracting email body: {e}")
            return ""

    def extract_code_from_page(self):
        """Try to extract verification code from the current page if visible."""
        try:
            # Sometimes the code might be pre-filled or visible on the page
            page_text = self.page.inner_text('body')
            
            import re
            code_patterns = [
                r'\b(\d{6})\b',
                r'\b(\d{4})\b', 
                r'\b(\d{8})\b'
            ]
            
            for pattern in code_patterns:
                matches = re.findall(pattern, page_text)
                if matches:
                    for match in matches:
                        if len(match) >= 4 and len(match) <= 8:
                            log.info(f"Found code on page: {match}")
                            return match
            
            return None
            
        except Exception as e:
            log.error(f"Error extracting code from page: {e}")
            return None

    def search_jobs(self, current_location_to_search: str = None) -> bool:
        """Search for jobs based on profile criteria, optionally for a specific location."""
        try:
            log.info(f"Searching Amazon jobs. Specified location: '{current_location_to_search if current_location_to_search else 'None (generic search)'}'")
            
            self.page.wait_for_load_state('domcontentloaded', timeout=5000)
            
            search_selectors = [
                'input[placeholder*="Search"]',
                'input[placeholder*="job"]',
                'input[type="search"]',
                '#search-jobs'
            ]
            
            keywords_config = self.config.get('keywords', {})
            required_keywords = keywords_config.get('required', [])
            optional_keywords = keywords_config.get('optional', [])
            keywords_to_search = " ".join(required_keywords + optional_keywords)

            if keywords_to_search:
                keyword_filled = False
                for selector in search_selectors:
                    try:
                        search_field = self.page.locator(selector).first
                        if search_field.is_visible(timeout=1000):
                            search_field.fill(keywords_to_search)
                            log.info(f"Filled search keywords: '{keywords_to_search}' using selector: {selector}")
                            keyword_filled = True
                            break
                    except Exception as e:
                        log.debug(f"Keyword search field selector {selector} failed or not visible: {e}")
                        continue
                if not keyword_filled:
                    log.warning("Could not fill keywords for Amazon search.")
            else:
                log.info("No keywords specified for Amazon search.")

            location_selectors = [
                'input[placeholder*="location"]',
                'input[placeholder*="postcode"]', 
                'input[placeholder*="city"]',
                'input[aria-label*="location"]' # Added for robustness
            ]
            
            location_field_found_and_filled = False
            if current_location_to_search:
                log.info(f"Attempting to fill location: '{current_location_to_search}'")
                for selector in location_selectors:
                    try:
                        location_field = self.page.locator(selector).first
                        if location_field.is_visible(timeout=1000):
                            location_field.fill(current_location_to_search)
                            log.info(f"Filled location '{current_location_to_search}' using selector: {selector}")
                            location_field_found_and_filled = True
                            break
                    except Exception as e:
                        log.debug(f"Location field selector {selector} failed or not visible: {e}")
                        continue
                if not location_field_found_and_filled:
                    log.warning(f"Could not find or fill location field for '{current_location_to_search}' on Amazon.")
            else:
                log.info("No specific location provided for Amazon search (generic search). Clearing existing location if any.")
                # Attempt to clear location field for a truly generic search if no location is passed
                for selector in location_selectors:
                    try:
                        location_field = self.page.locator(selector).first
                        if location_field.is_visible(timeout=500): # Shorter timeout for clearing
                            current_val = location_field.input_value()
                            if current_val: # Only clear if it has a value
                                log.debug(f"Clearing existing location value '{current_val}' from field {selector}")
                                location_field.fill("") # Clear the field
                                location_field_found_and_filled = True # Mark as handled
                            break
                    except Exception:
                        # If it fails, it might not be there, which is fine for clearing.
                        log.debug(f"No pre-existing location found or error clearing field {selector}, continuing generic search.")
                        continue
            
            # Submit search
            search_button_selectors = [
                'button:has-text("Search")',
                'input[type="submit"]',
                'button[type="submit"]'
            ]
            
            for selector in search_button_selectors:
                try:
                    search_button = self.page.query_selector(selector)
                    if search_button and search_button.is_visible():
                        search_button.click()
                        self.page.wait_for_load_state('networkidle', timeout=10000) # Changed from time.sleep(5)
                        log.info("Search submitted")
                        break
                except:
                    continue
            
            return True
            
        except Exception as e:
            log.error(f"Job search failed: {e}")
            return False

    def extract_job_listings(self) -> list: # Amazon specific
        """Extract job listings from the current Amazon page."""
        try:
            log.info("Extracting job listings for Amazon...")
            current_page_type = self.identify_page_type()
            expected_types = [self.PAGE_TYPE_SEARCH_RESULTS, self.PAGE_TYPE_UNKNOWN] # UNKNOWN as fallback
            if current_page_type not in expected_types:
                log.error(f"Cannot extract Amazon jobs. Expected {expected_types}, got '{current_page_type}'. URL: {self.page.url}")
                return []
            if current_page_type == self.PAGE_TYPE_UNKNOWN:
                 log.warning(f"Amazon page type is UNKNOWN for extraction at {self.page.url}. Signatures may need update.")

            amazon_cfg = self.config.get('amazon_config', {})
            selectors = amazon_cfg.get('selectors', {})
            job_card_s = selectors.get('job_card', "div[class*='job-tile'], div.job") # More generic Amazon fallback
            title_s = selectors.get('title', "h3[class*='job-title']")
            company_s = selectors.get('company', "[class*='company-name']") # Often not present or fixed
            location_s = selectors.get('location', "[class*='job-location']")
            link_s = selectors.get('link', "a[class*='job-link']")

            log.info(f"Using Amazon job card selector: '{job_card_s}'")
            try:
                self.page.wait_for_selector(job_card_s, timeout=10000) # Increased timeout
            except Exception as e_wait:
                log.error(f"Failed to find Amazon job cards with '{job_card_s}': {e_wait}")
                if self.identify_page_type() == self.PAGE_TYPE_ACCESS_DENIED: log.error("Access denied on Amazon.")
                return []
            
            job_elements = self.page.locator(job_card_s).all()
            log.info(f"Found {len(job_elements)} potential Amazon job cards.")
            jobs = []
            base_url = self.config.get('job_site_url', "https://www.amazon.jobs")

            for element in job_elements:
                if not element.is_visible(timeout=200): continue # Skip non-visible cards quickly
                try:
                    title = element.locator(title_s).first.text_content(timeout=100).strip() if element.locator(title_s).count() > 0 else ""
                    # Amazon is usually the company, but if a selector is provided, use it.
                    company = "Amazon" # Default
                    if company_s and element.locator(company_s).count() > 0:
                        company_text = element.locator(company_s).first.text_content(timeout=100).strip()
                        if company_text : company = company_text # Override default if found

                    location = element.locator(location_s).first.text_content(timeout=100).strip() if element.locator(location_s).count() > 0 else ""
                    link_href = element.locator(link_s).first.get_attribute('href', timeout=100) if element.locator(link_s).count() > 0 else ""
                    link = urljoin(base_url, link_href) if link_href else ""

                    if title: # Consider title essential
                        jobs.append({'title': title, 'company': company, 'location': location, 'link': link,
                                     'description': f"{title} at {company} in {location}", # Simple description
                                     'source': 'Amazon'})
                    else:
                        log.debug(f"Skipping Amazon job card, title seems missing.")
                        
                except Exception as e_detail:
                    log.warning(f"Error extracting detail from an Amazon job card: {e_detail}")
            
            log.info(f"Extracted {len(jobs)} Amazon job listings.")
            return jobs
        except Exception as e:
            log.error(f"Failed to extract Amazon job listings: {e}", exc_info=True); return []

    def close_session(self):
        """Clean up browser session."""
        try:
            if self.page and not self.page.is_closed():
                self.page.close()
            if self.context:
                self.context.close() 
            if self.browser and self.browser.is_connected():
                self.browser.close()
            if self.playwright:
                self.playwright.stop()
            
            self.session_active = False
            log.info("Browser session closed")
            
        except Exception as e:
            log.error(f"Error closing browser session: {e}")

    def run_job_search_session(self) -> list:
        """Run a complete job search session, handling multiple locations and site types."""
        all_scraped_jobs = []
        try:
            if not self.start_session():
                return []

            # Initial dispatcher logic for modals (should remain right after self.start_session())
            if self.page:
                try:
                    log.info("Running initial page type dispatch for common modals...")
                    for attempt in range(2): # Allow up to 2 attempts
                        current_page_type = self.identify_page_type()
                        log.info(f"Dispatcher (attempt {attempt+1}): Identified page type: {current_page_type}")
                        if current_page_type in self.page_type_handlers:
                            handler = self.page_type_handlers[current_page_type]
                            log.info(f"Dispatcher: Found handler for {current_page_type}, executing...")
                            action_taken = handler()
                            if action_taken:
                                log.info(f"Dispatcher: Handler for {current_page_type} took action. Re-evaluating.")
                                if attempt == 1: # Last attempt
                                    current_page_type = self.identify_page_type()
                                    log.info(f"Dispatcher: Final page type after handling modal on last attempt: {current_page_type}")
                            else:
                                log.info(f"Dispatcher: Handler for {current_page_type} reported no action. Proceeding.")
                                break
                        else:
                            log.info(f"Dispatcher: No specific handler for page type {current_page_type}. Proceeding.")
                            break
                    log.info("Initial page type dispatch complete.")
                except Exception as e_dispatch:
                    log.error(f"Error during initial page type dispatch: {e_dispatch}", exc_info=True)
            else:
                log.error("Page object not available for initial dispatch in run_job_search_session. Critical failure.")
                return []

            job_site_type = self.config.get('job_site_type', 'amazon')
            cities = self.config.get("filters", {}).get("cities", [])
            keywords_config = self.config.get('keywords', {})
            combined_keywords = keywords_config.get('required', []) + keywords_config.get('optional', [])

            if job_site_type == 'amazon':
                log.info("Running Amazon job search session.")
                if not self.navigate_to_job_search(): # Navigates to the base Amazon search page
                    log.error("Critical failure: Could not navigate to Amazon job search page.")
                    return []

                if self.config.get('job_site_username'): # Amazon specific login, done once
                    login_success = self.login()
                    if login_success:
                        log.info("Amazon login successful.")
                    else:
                        log.warning("Amazon login failed, continuing without login.")

                if cities: # If specific cities are configured
                    for city_to_search in cities:
                        log.info(f"Searching Amazon jobs in: {city_to_search}")
                        if not self.search_jobs(current_location_to_search=city_to_search):
                            log.warning(f"Amazon job search failed for location: {city_to_search}. Trying to extract if any results loaded.")
                        # Attempt extraction even if search_jobs returned False, as page might still have results
                        jobs_from_city = self.extract_job_listings()
                        log.info(f"Found {len(jobs_from_city)} jobs on Amazon for location '{city_to_search}'.")
                        all_scraped_jobs.extend(jobs_from_city)
                else: # Generic Amazon search (no specific cities)
                    log.info("Performing generic Amazon job search (no specific cities in config).")
                    if not self.search_jobs(current_location_to_search=None): # Pass None for generic
                        log.warning("Generic Amazon job search failed. Trying to extract if any results loaded.")
                    jobs_from_generic_search = self.extract_job_listings()
                    log.info(f"Found {len(jobs_from_generic_search)} jobs on Amazon from generic search.")
                    all_scraped_jobs.extend(jobs_from_generic_search)

            elif job_site_type == 'indeed':
                log.info("Running Indeed job search session.")
                if not combined_keywords and not cities : # Indeed needs keywords or a location to search effectively
                     default_location_indeed = self.config.get('default_location', "")
                     if not default_location_indeed:
                        log.error("Indeed search requires keywords, or cities, or a default_location if cities list is empty. None provided.")
                        return []

                if cities: # If specific cities are configured
                    for city_to_search in cities:
                        log.info(f"Searching Indeed jobs for keywords '{' '.join(combined_keywords)}' in: {city_to_search}")
                        if not self.navigate_to_indeed_job_search(combined_keywords, city_to_search):
                            log.error(f"Failed to navigate to Indeed job search for location: {city_to_search}. Skipping this location.")
                            continue
                        jobs_from_city = self.extract_indeed_job_listings()
                        log.info(f"Found {len(jobs_from_city)} jobs on Indeed for '{' '.join(combined_keywords)}' in '{city_to_search}'.")
                        all_scraped_jobs.extend(jobs_from_city)
                else: # Generic Indeed search (no specific cities, use default_location if available)
                    default_location_indeed = self.config.get('default_location', "")
                    log.info(f"Performing generic Indeed job search (no specific cities in config) for keywords '{' '.join(combined_keywords)}' and default location '{default_location_indeed}'.")
                    if not self.navigate_to_indeed_job_search(combined_keywords, default_location_indeed):
                        log.error(f"Failed to navigate to Indeed job search for default location: {default_location_indeed}.")
                        return [] # If base navigation fails for generic, probably stop
                    jobs_from_generic_search = self.extract_indeed_job_listings()
                    log.info(f"Found {len(jobs_from_generic_search)} jobs on Indeed from generic search (default location: '{default_location_indeed}').")
                    all_scraped_jobs.extend(jobs_from_generic_search)
            
            else:
                log.error(f"Unsupported job_site_type: {job_site_type}")
                return []
            
            log.info(f"Job search session completed for {job_site_type}. Found {len(all_scraped_jobs)} total jobs across all specified locations.")
            return all_scraped_jobs
            
        except Exception as e:
            log.error(f"Overall job search session failed for {job_site_type}: {e}", exc_info=True)
            return []
        finally:
            self.close_session()

    # --- Indeed Specific Methods ---

    def navigate_to_indeed_job_search(self, keywords: list, location: str) -> bool:
        """Constructs and navigates to the Indeed job search URL."""
        indeed_cfg = self.config.get('indeed_config')
        if not indeed_cfg:
            log.error("Indeed configuration ('indeed_config') not found in profile.")
            return False

        base_url = indeed_cfg.get('base_url', "https://uk.indeed.com")
        search_path = indeed_cfg.get('search_path', "/jobs")

        # Encode keywords and location for URL
        query_keywords = quote_plus(" ".join(keywords))
        query_location = quote_plus(location)

        search_url = f"{base_url.rstrip('/')}{search_path}?q={query_keywords}&l={query_location}"

        log.info(f"Navigating to Indeed job search: {search_url}")
        try:
            self.page.goto(search_url, wait_until="domcontentloaded", timeout=10000)
            
            # Specific Indeed cookie handling removed, should be handled by dispatcher
            # if PAGE_TYPE_COOKIE_MODAL is identified and configured for Indeed.

            # You might want to add a check here to ensure the page loaded correctly,
            # e.g., by looking for a known element on the search results page.
            # For PoC, we assume navigation is successful if no immediate error.
            page_type = self.identify_page_type()
            expected_types = [self.PAGE_TYPE_SEARCH_RESULTS, self.PAGE_TYPE_UNKNOWN] # UNKNOWN as fallback
            if page_type not in expected_types :
                 log.warning(f"Navigated to Indeed, but page type is '{page_type}', not one of {expected_types}. URL: {search_url}")
            elif page_type == self.PAGE_TYPE_UNKNOWN:
                log.info(f"Page type for Indeed job search is UNKNOWN. URL: {search_url}. Proceeding; consider defining page_signatures.")
            else:
                log.info(f"Successfully navigated to Indeed search results. Page type: {page_type}")

            return True
        except Exception as e:
            log.error(f"Failed to navigate to Indeed URL {search_url}: {e}", exc_info=True)
            return False

    def extract_indeed_job_listings(self) -> list:
        """Extracts job listings from Indeed search results page."""
        indeed_cfg = self.config.get('indeed_config')
        if not indeed_cfg:
            log.error("Indeed configuration ('indeed_config') not found for extraction.")
            return []

        selectors = indeed_cfg.get('selectors')
        if not selectors:
            log.error("Indeed selectors not found in 'indeed_config'.")
            return []

        job_card_selector = selectors.get('job_card')
        if not job_card_selector:
            log.error("Indeed 'job_card' selector not found in config.")
            return []

        base_url = indeed_cfg.get('base_url', "https://uk.indeed.com")

        jobs = []
        try:
            log.info(f"Waiting for Indeed job cards with selector: {job_card_selector}")

            current_page_type = self.identify_page_type()
            expected_types = [self.PAGE_TYPE_SEARCH_RESULTS, self.PAGE_TYPE_UNKNOWN]
            if current_page_type not in expected_types:
                log.error(f"Cannot extract Indeed jobs. Expected {expected_types}, got '{current_page_type}'. URL: {self.page.url}")
                return []
            if current_page_type == self.PAGE_TYPE_UNKNOWN:
                 log.warning(f"Indeed page type is UNKNOWN for extraction at {self.page.url}. Signatures may need update.")

            try:
                self.page.wait_for_selector(job_card_selector, timeout=10000)
            except Exception as e_wait:
                log.error(f"Failed to find Indeed job cards with '{job_card_selector}': {e_wait}")
                if self.identify_page_type() == self.PAGE_TYPE_ACCESS_DENIED: log.error("Access denied on Indeed.")
                return []

            log.info("Extracting Indeed job listings...")
            job_elements = self.page.locator(job_card_selector).all()
            log.info(f"Found {len(job_elements)} potential Indeed job cards.")

            for element in job_elements:
                try:
                    title = ""
                    title_elem = element.locator(selectors['title']).first # Use .first to avoid error if multiple, take one
                    if title_elem.is_visible(timeout=500): # Quick check
                       title = title_elem.text_content(timeout=500) or ""

                    company = ""
                    company_elem = element.locator(selectors['company']).first
                    if company_elem.is_visible(timeout=500):
                        company = company_elem.text_content(timeout=500) or ""

                    location = ""
                    location_elem = element.locator(selectors['location']).first
                    if location_elem.is_visible(timeout=500):
                        location = location_elem.text_content(timeout=500) or ""

                    link = ""
                    link_elem = element.locator(selectors['link']).first # Link often same as title
                    if link_elem:
                        href = link_elem.get_attribute('href', timeout=500)
                        if href:
                            link = urljoin(base_url, href) # Ensure absolute URL

                    description_snippet = ""
                    desc_selector = selectors.get('description_snippet')
                    if desc_selector:
                        desc_elem = element.locator(desc_selector).first
                        if desc_elem.is_visible(timeout=500):
                             description_snippet = desc_elem.text_content(timeout=500) or ""

                    if title and company: # Consider a job valid if it has at least title and company
                        job_data = {
                            'title': title.strip(),
                            'company': company.strip(),
                            'location': location.strip(),
                            'link': link.strip(),
                            'description': description_snippet.strip(), # Using 'description' for consistency
                            'source': 'Indeed'
                        }
                        jobs.append(job_data)
                        log.debug(f"Extracted Indeed job: {title} at {company}")
                    else:
                        log.warning("Skipping an Indeed job card, title or company missing.")

                except Exception as e_card:
                    log.warning(f"Error extracting details from an Indeed job card: {e_card}")
                    continue

            log.info(f"Extracted {len(jobs)} Indeed job listings.")
            return jobs
            
        except Exception as e:
            log.error(f"Failed to extract Indeed job listings: {e}")
            return []

    # --- Modified Main Session Runner ---<|MERGE_RESOLUTION|>--- conflicted
+++ resolved
@@ -517,15 +517,6 @@
         log.info(f"No specific page type detected for {current_url} using signatures. Returning UNKNOWN.")
         return self.PAGE_TYPE_UNKNOWN
 
-<<<<<<< HEAD
-=======
-    # def detect_current_step(self) -> str: # Marked for removal/replacement
-    #     # This method is now specific to Amazon's multi-step authentication flow
-    #     # and acts as a translator from the generic identify_page_type
-    #     pass # To be removed or fully replaced by direct identify_page_type usage.
-
->>>>>>> 31577b16
-
     def log_current_page_details(self):
         """Log current page details for debugging."""
         try:
@@ -885,15 +876,6 @@
                     log.warning("Clicked 'Next' but still on a verification-like page.")
             else:
                 log.warning("Could not click 'Next' button after manual 2FA period or it was not found.")
-
-<<<<<<< HEAD
-            log.info("2FA code entry step completed")
-            return True
-
-=======
-            log.info("2FA code entry step completed (manual or fallback path).")
-            return True
->>>>>>> 31577b16
         except Exception as e:
             log.error(f"2FA code entry failed: {e}")
             return False

--- conflicted
+++ resolved
@@ -521,10 +521,7 @@
     #     # and acts as a translator from the generic identify_page_type
     #     pass # To be removed or fully replaced by direct identify_page_type usage.
 
-<<<<<<< HEAD
-=======
-
->>>>>>> 2005396f
+
     def log_current_page_details(self):
         """Log current page details for debugging."""
         try:
